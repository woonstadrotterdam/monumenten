--- conflicted
+++ resolved
@@ -121,9 +121,11 @@
             Dict[str, List[Dict[str, str]]]: Dictionary met verblijfsobject ID's als keys en lijst van monumentstatussen als values
         """
         df = pd.DataFrame({"bag_verblijfsobject_id": verblijfsobject_ids})
+        
         result = await self.process_from_df(df, "bag_verblijfsobject_id")
-<<<<<<< HEAD
-        result = result.replace({pd.NA: None, pd.NaT: None})
+        
+        result = result.replace({pd.NA: None, pd.NaT: None, np.nan: None})
+        
         if not to_vera:
             return cast(
                 Dict[str, List[Dict[str, str]]],
@@ -145,10 +147,8 @@
                 result["bag_verblijfsobject_id"],
                 result.apply(naar_referentiedata, axis=1),
             )
-=======
-        result = result.replace({pd.NA: None, pd.NaT: None, np.nan: None})
+        
         return cast(
             Dict[str, Dict[str, Any]],
             result.set_index("bag_verblijfsobject_id").to_dict(orient="index"),
->>>>>>> b1fa3d70
         )