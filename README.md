# Monumenten

Een Python package voor het ophalen van monumentgegevens van Nederlandse overheids-API's. Momenteel is het mogelijk om de status van rijksmonumenten, gemeentelijke monumenten en beschermde gezichten op te halen. Eventueel in VERA-referentiedataformaat.

Door middel van de package is het mogelijk om, indienst gewenst, voor tienduizenden verblijfsobjecten per seconde monumentgegevens op te halen. Er zijn geen API-keys nodig.

<<<<<<< HEAD
> **Note**  
> In VERA-referentiedataformaat wordt geen onderscheid gemaakt tussen beschermde stads- en dorpsgezichten. Alle beschermde gezichten worden teruggegeven als beschermd stadsgezicht.

> **Note**  
> Wanneer een verblijfsobject wel bij het Kadaster als rijksmonument is geregistreerd, maar niet bij de Rijksdienst voor het Cultureel Erfgoed, wordt het `rijksmonument_nummer` gevuld met `ONTBREEKT_BIJ_RCE`.
=======
> [!NOTE]
> In VERA-referentiedataformaat wordt geen onderscheid gemaakt tussen beschermde stads- en dorpsgezichten. Alle beschermde gezichten worden teruggegeven als beschermd stadsgezicht.

> [!NOTE]
> Wanneer een verblijfsobject wel bij het Kadaster als rijksmonument is geregistreerd, maar niet bij de Rijksdienst voor het Cultureel Erfgoed, wordt het rijksmonument_nummer gevuld met `ONTBREEKT_BIJ_RCE`
>>>>>>> 0676abbb

## Installatie

`pip install monumenten`

## Gebruik

### Python-native 🐍

```python
import asyncio
import json

from monumenten import MonumentenClient

async def main():
    bag_verblijfsobject_ids = [
        "0599010000360091",
        "0599010000486642",
        "0599010000281115",
        "0599010000146141",
    ]

    async with MonumentenClient() as client:
        result = await client.process_from_list(bag_verblijfsobject_ids)
        print(json.dumps(result, indent=2))

# in een .py file"
if __name__ == "__main__":
    asyncio.run(main())

# in een .ipynb file (notebook):
await main()
```

```python
# OUTPUT
{
  "0599010000360091": {
    "is_rijksmonument": true,
    "rijksmonument_nummer": "524327",
    "rijksmonument_url": "https://monumentenregister.cultureelerfgoed.nl/monumenten/524327",
    "is_beschermd_gezicht": false,
    "beschermd_gezicht_naam": null,
    "is_gemeentelijk_monument": false,
    "grondslag_gemeentelijk_monument": null
  },
  "0599010000486642": {
    "is_rijksmonument": false,
    "rijksmonument_nummer": null,
    "rijksmonument_url": null,
    "is_beschermd_gezicht": false,
    "beschermd_gezicht_naam": null,
    "is_gemeentelijk_monument": false,
    "grondslag_gemeentelijk_monument": null
  },
  "0599010000281115": {
    "is_rijksmonument": false,
    "rijksmonument_nummer": null,
    "rijksmonument_url": null,
    "is_beschermd_gezicht": true,
    "beschermd_gezicht_naam": "Kralingen - Midden",
    "is_gemeentelijk_monument": false,
    "grondslag_gemeentelijk_monument": null
  },
  "0599010000146141": {
    "is_rijksmonument": false,
    "rijksmonument_nummer": null,
    "rijksmonument_url": null,
    "is_beschermd_gezicht": true,
    "beschermd_gezicht_naam": "Rotterdam - Waterproject",
    "is_gemeentelijk_monument": true,
    "grondslag_gemeentelijk_monument": "Gemeentewet: Aanwijzing gemeentelijk monument (voorbescherming, aanwijzing, afschrift)"
  }
}
```

### In [VERA-referentiedata](https://www.coraveraonline.nl/index.php/Referentiedata:EENHEIDMONUMENT)-formaat

```python

import asyncio

from monumenten import MonumentenClient

async def main():
    bag_verblijfsobject_ids = [
        "0599010000360091",
        "0599010000486642",
        "0599010000281115",
        "0599010000146141",
    ]

    async with MonumentenClient() as client:
        result = await client.process_from_list(
            bag_verblijfsobject_ids,
            to_vera=True # zet to_vera=True
        )
        print(result)

# in een .py file"
if __name__ == "__main__":
    asyncio.run(main())

# in een .ipynb file (notebook):
await main()
```

```python
# OUTPUT
{
    '0599010000360091': [{'code': 'RIJ', 'naam': 'Rijksmonument'}],
    '0599010000486642': [],
    '0599010000281115': [{'code': 'SGR', 'naam': 'Rijksbeschermd stadsgezicht'}],
    '0599010000146141': [
        {'code': 'SGR', 'naam': 'Rijksbeschermd stadsgezicht'},
        {'code': 'GEM', 'naam': 'Gemeentelijk monument'}
    ]
}
```

### Met pandas 🐼

```python
import asyncio

import pandas as pd
from monumenten import MonumentenClient


async def main():

    input_df = pd.DataFrame(
        {
            "bag_verblijfsobject_id": [
                "0599010000360091",
                "0599010000486642",
                "0599010000360022",
                "0599010000360096",
                "0599010000183527",
                "0599010400025880",
                "0599010000281115",
                "0599010000146141",
            ]
        }
    ) # of lees van een csv of een ander bestand in

    async with MonumentenClient() as client:
        result = await client.process_from_df(
            df=input_df, verblijfsobject_id_col="bag_verblijfsobject_id"
        )
        result.to_csv("monumenten.csv", index=False)

# in een .py file"
if __name__ == "__main__":
    asyncio.run(main())

# in een .ipynb file (notebook):
await main()
```

| bag_verblijfsobject_id | is_rijksmonument | rijksmonument_nummer | rijksmonument_url                                                | is_beschermd_gezicht | beschermd_gezicht_naam          | is_gemeentelijk_monument | grondslag                                                                              |
| ---------------------- | ---------------- | -------------------- | ---------------------------------------------------------------- | -------------------- | ------------------------------- | ------------------------ | -------------------------------------------------------------------------------------- |
| 0599010000360091       | True             | 524327               | https://monumentenregister.cultureelerfgoed.nl/monumenten/524327 | False                |                                 | False                    |                                                                                        |
| 0599010000486642       | False            |                      |                                                                  | False                |                                 | False                    |                                                                                        |
| 0599010000360022       | True             | 524327               | https://monumentenregister.cultureelerfgoed.nl/monumenten/524327 | False                |                                 | False                    |                                                                                        |
| 0599010000360096       | True             | 524327               | https://monumentenregister.cultureelerfgoed.nl/monumenten/524327 | False                |                                 | False                    |                                                                                        |
| 0599010000183527       | True             | 32807                | https://monumentenregister.cultureelerfgoed.nl/monumenten/32807  | True                 | Rotterdam - Scheepvaartkwartier | False                    |                                                                                        |
| 0599010400025880       | False            |                      |                                                                  | False                |                                 | False                    |                                                                                        |
| 0599010000281115       | False            |                      |                                                                  | True                 | Kralingen - Midden              | False                    |                                                                                        |
| 0599010000146141       | False            |                      |                                                                  | True                 | Rotterdam - Waterproject        | True                     | Gemeentewet: Aanwijzing gemeentelijk monument (voorbescherming, aanwijzing, afschrift) |<|MERGE_RESOLUTION|>--- conflicted
+++ resolved
@@ -4,19 +4,11 @@
 
 Door middel van de package is het mogelijk om, indienst gewenst, voor tienduizenden verblijfsobjecten per seconde monumentgegevens op te halen. Er zijn geen API-keys nodig.
 
-<<<<<<< HEAD
-> **Note**  
-> In VERA-referentiedataformaat wordt geen onderscheid gemaakt tussen beschermde stads- en dorpsgezichten. Alle beschermde gezichten worden teruggegeven als beschermd stadsgezicht.
-
-> **Note**  
-> Wanneer een verblijfsobject wel bij het Kadaster als rijksmonument is geregistreerd, maar niet bij de Rijksdienst voor het Cultureel Erfgoed, wordt het `rijksmonument_nummer` gevuld met `ONTBREEKT_BIJ_RCE`.
-=======
 > [!NOTE]
 > In VERA-referentiedataformaat wordt geen onderscheid gemaakt tussen beschermde stads- en dorpsgezichten. Alle beschermde gezichten worden teruggegeven als beschermd stadsgezicht.
 
 > [!NOTE]
 > Wanneer een verblijfsobject wel bij het Kadaster als rijksmonument is geregistreerd, maar niet bij de Rijksdienst voor het Cultureel Erfgoed, wordt het rijksmonument_nummer gevuld met `ONTBREEKT_BIJ_RCE`
->>>>>>> 0676abbb
 
 ## Installatie
 
